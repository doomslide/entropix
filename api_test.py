--- conflicted
+++ resolved
@@ -22,19 +22,6 @@
     stream=True,
   )
 
-<<<<<<< HEAD
-  stream = client.chat.completions.create(
-   model="entropix-1b",
-   messages=[
-     {"role": "system", "content": "You are a world class problem solver. You always think step-by-step and come to the proper solutions."},
-     {
-       "role": "user",
-       "content": "Think carefully in a step-by-step manner. Oliver picks 44 kiwis on Friday. Then he picks 58 kiwis on Saturday. On Sunday, he picks double the number of kiwis he did on Friday, but five of them were a bit smaller than average. How many kiwis does Oliver have?",
-     },
-   ],
-   stream=True,
-  )
-=======
   # stream = client.chat.completions.create(
   #  model="entropix-1b",
   #  messages=[
@@ -46,7 +33,6 @@
   #  ],
   #  stream=True,
   # )
->>>>>>> e982dd54
 
   full_response = ""
   choices = {}
@@ -55,11 +41,7 @@
       for choice in chunk.choices:
         if choice.delta.content is not None:
           content = choice.delta.content
-<<<<<<< HEAD
-          #print(content, end="", flush=True)
-=======
           # print(content, end="", flush=True)
->>>>>>> e982dd54
           if choice.index not in choices:
             choices[choice.index] = ""
           choices[choice.index] += content
@@ -67,11 +49,7 @@
   except Exception as e:
     print(f"Error during testing: {str(e)}")
   print("\n")
-<<<<<<< HEAD
-  for k,v in choices.items():
-=======
   for k, v in choices.items():
->>>>>>> e982dd54
     print(f"Choice {k}: {v}")
   return full_response
 
