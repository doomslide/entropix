--- conflicted
+++ resolved
@@ -213,21 +213,13 @@
 
   @property
   def max_concurrent_decodes(self) -> int:
-<<<<<<< HEAD
-    """Total capacity."""
-=======
     """Maximum number of concurrent decode operations supported."""
->>>>>>> e982dd54
     return jax.device_count()
 
   @property
   def samples_per_slot(self) -> int:
     """Total samples per slot."""
-<<<<<<< HEAD
-    return 1 # this is actually top_k
-=======
     return 1  # this is actually top_k
->>>>>>> e982dd54
 
   def free_resource(
     self,
@@ -307,11 +299,7 @@
       mask = jnp.hstack([jnp.zeros((seqlen, start_pos)), mask], dtype=jnp.float32)
     return mask
 
-<<<<<<< HEAD
-  # @functools.partial(jax.jit, static_argnames=("self", "params"))
-=======
   @functools.partial(jax.jit, static_argnames=("self", "params"))
->>>>>>> e982dd54
   def prefill(
     self,
     *,
@@ -321,6 +309,7 @@
     true_length: int,
     sampler: Optional[Callable[[Any], Any]] = None,  # pylint: disable=unused-argument
     rng: Optional[jax.random.PRNGKey] = None,
+    top_k: int = 6,
     top_k: int = 6,
   ) -> Tuple[Prefix, ResultTokens]:
     """Computes a kv-cache for a set of tokens conditional on existing cache.
@@ -349,7 +338,19 @@
         attn_mask=attn_mask,
       )
     # next_token = jnp.argmax(logits[:, -1], axis=-1, keepdims=True).astype(jnp.int32)
-<<<<<<< HEAD
+    _, next_token = jax.lax.top_k(logits[:, true_length], k=top_k)
+    next_token = jnp.array(next_token, dtype=jnp.int32).reshape((top_k, 1))
+    with self.mesh:
+      logits, kvcache, _ = self.xfmr_fn(
+        self.xfmr_weights,
+        params,
+        padded_tokens,
+        cur_pos,
+        self.freqs_cis[:seqlen],
+        kvcache,
+        attn_mask=attn_mask,
+      )
+    # next_token = jnp.argmax(logits[:, -1], axis=-1, keepdims=True).astype(jnp.int32)
     _, next_token = jax.lax.top_k(logits[:, -1], k=top_k)
     next_token = jnp.array(next_token, dtype=jnp.int32).reshape((top_k, 1))
     # Create arrays for tokens, validity, and lengths
@@ -362,16 +363,11 @@
     )  # shape: (top_k, 1)
 
     # Now all arrays have shape (top_k, 1) and can be concatenated
-=======
-    _, next_token = jax.lax.top_k(logits[:, true_length], k=top_k)
-    next_token = jnp.array(next_token, dtype=jnp.int32).reshape((top_k, 1))
-    # Create arrays for tokens, validity, and lengths
     tokens = next_token
     validity = jnp.ones_like(next_token, dtype=jnp.bool_)
     lengths = jnp.broadcast_to(
       jnp.array([[true_length + 1]], dtype=jnp.int32), (tokens.shape[0], 1)
     )
->>>>>>> e982dd54
     data = jnp.concatenate([tokens, validity, lengths], axis=1)
     result = ResultTokens(
       data=data,
@@ -402,6 +398,7 @@
     decode_state: DecodeState,
     sampler: Optional[Callable[[Any], Any]] = None,  # pylint: disable=unused-argument
     rng: Optional[jax.random.PRNGKey] = jax.random.PRNGKey(1337),
+    rng: Optional[jax.random.PRNGKey] = jax.random.PRNGKey(1337),
   ) -> Tuple[DecodeState, ResultTokens]:
     """Generates tokens for each sequence being decoded in parallel.
 
@@ -417,6 +414,7 @@
     If sampler is passed, then the engine should use it do sample next token.
     """
     cur_pos = decode_state["next_pos"]
+    bsz = decode_state["tokens"].shape[0]
     bsz = decode_state["tokens"].shape[0]
     freqs_cis_slice = jax.lax.dynamic_slice(
       self.freqs_cis, (cur_pos, 0), (1, self.freqs_cis.shape[1])
@@ -430,16 +428,19 @@
         freqs_cis_slice,
         decode_state["cache"],
       )
-<<<<<<< HEAD
+    with self.mesh:
+      logits, kvcache, _ = self.xfmr_fn(
+        self.xfmr_weights,
+        params,
+        decode_state["tokens"],
+        cur_pos,
+        freqs_cis_slice,
+        decode_state["cache"],
+      )
     #new_token, metrics = jax.vmap(lambda logit, score: self.sample_fn(logit[None, :], score[None, :]), in_axes=(0, 0))(logits, scores)
     #new_state, new_token, *_ = jax.vmap(lambda logit: self.sample_fn(rng, decode_state["dslider_state"], logit[None, -1], DEFAULT_DS_CONFIG), in_axes=(0))(logits)
     new_state, new_token, *_ = self.sample_fn(rng, decode_state["dslider_state"], logits[:, -1, :], DEFAULT_DS_CONFIG)
     new_token = new_token.reshape((bsz, 1))
-
-    # TODO(xjdr):
-    #   - valid tokens should be set based on a min varent value
-    #   - we should sorting the top_k by entropy and varentropy values
-=======
 
     # TODO(xjdr): reduce slop tokens by penalizing slop weights
     # logits = logits.at[:, -1, self.slop_tokens].multiply(self.slop_weights[None, :, None])
@@ -449,12 +450,14 @@
     )
     new_token = new_token.reshape((bsz, 1))
 
->>>>>>> e982dd54
     result = ResultTokens(
       data=jnp.concatenate(
         (
           new_token,
           jnp.ones_like(new_token, dtype=jnp.bool_),
+          jnp.full(
+            (bsz, 1), decode_state["generated_tokens"][:, -1] + 1, dtype=jnp.int32
+          ),
           jnp.full(
             (bsz, 1), decode_state["generated_tokens"][:, -1] + 1, dtype=jnp.int32
           ),
@@ -470,6 +473,7 @@
       # And lengths is rank 1.
       length_idx=(2, 3),
       samples_per_slot=bsz,
+      samples_per_slot=bsz,
     )
     print(f"new_token: {new_token}")
     return {
@@ -478,6 +482,7 @@
       "next_pos": decode_state["next_pos"] + 1,
       "generated_tokens": decode_state["generated_tokens"] + 1,
       "tokens": new_token,
+      "dslider_state": new_state,
       "dslider_state": new_state,
     }, result
 
@@ -510,7 +515,6 @@
     """
     bsz = prefix["tokens"].shape[0]
     layers, _, max_seq_len, kv_heads, head_dim = prefix["cache"].k.shape
-<<<<<<< HEAD
     new_k = jnp.broadcast_to(prefix["cache"].k, (layers, bsz, max_seq_len, kv_heads, head_dim))
     new_v = jnp.broadcast_to(prefix["cache"].v, (layers, bsz, max_seq_len, kv_heads, head_dim))
     new_cache = KVCache(k=new_k, v=new_v)
@@ -522,23 +526,4 @@
         "generated_tokens": prefix["generated_tokens"],
         "tokens": prefix["tokens"],
         "dslider_state": dslider_state
-=======
-    new_k = jnp.broadcast_to(
-      prefix["cache"].k, (layers, bsz, max_seq_len, kv_heads, head_dim)
-    )
-    new_v = jnp.broadcast_to(
-      prefix["cache"].v, (layers, bsz, max_seq_len, kv_heads, head_dim)
-    )
-    new_cache = KVCache(k=new_k, v=new_v)
-
-    return {
-      "logits": prefix["logits"],
-      "cache": new_cache,
-      "next_pos": prefix["next_pos"],
-      "generated_tokens": prefix["generated_tokens"],
-      "tokens": prefix["tokens"],
-      "dslider_state": initialize_state(
-        bsz, prefix["logits"].shape[-1], DEFAULT_DS_CONFIG
-      ),
->>>>>>> e982dd54
     }