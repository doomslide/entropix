--- conflicted
+++ resolved
@@ -436,22 +436,11 @@
 
     # TODO(xjdr): reduce slop tokens by penalizing slop weights
     # logits = logits.at[:, -1, self.slop_tokens].multiply(self.slop_weights[None, :, None])
-<<<<<<< HEAD
     new_token, new_state = self.sample_fn(
       decode_state["dslider_state"], 
       logits[:, -1, :], 
       DEFAULT_DS_CONFIG, 
       key=rng
-=======
-    # new_token, metrics = jax.vmap(lambda logit, score: self.sample_fn(logit[None, :], score[None, :]), in_axes=(0, 0))(logits, scores)
-    # new_state, new_token, *_ = self.sample_fn(
-    #   rng, decode_state["dslider_state"], logits[:, -1, :], DEFAULT_DS_CONFIG
-    # )
-
-    tuner = OnlineTuner(DEFAULT_DS_CONFIG, R=2.0)
-    new_state, new_token, *_ = self.sample_fn(
-      rng, decode_state["dslider_state"], logits[:, -1, :], config=DEFAULT_DS_CONFIG, tuner=tuner
->>>>>>> 5936ee38
     )
 
     # At the end of your session, print tuning summary
